--- conflicted
+++ resolved
@@ -1,18 +1,10 @@
 FROM python:3.4-slim
 
 ARG RELEASE
-<<<<<<< HEAD
 RUN apt-get update -y
 RUN apt-get upgrade -y
 RUN apt-get install git -y
-RUN pip install hdbcli azure_storage_logging azure-mgmt-storage
-=======
-RUN apt-get -y update
-RUN apt-get install -y python3-pip git
-RUN apt-get -y upgrade
-RUN python3 -m pip install -U pip
 RUN pip3 install hdbcli azure_storage_logging azure-mgmt-storage
->>>>>>> 6c57fe96
 RUN mkdir -p /var/opt/microsoft/sapmon/${RELEASE}
 RUN git clone https://github.com/Azure/AzureMonitorForSAPSolutions.git --branch ${RELEASE} ${RELEASE}
 RUN cp -a ${RELEASE}/* /var/opt/microsoft/sapmon/${RELEASE}
