--- conflicted
+++ resolved
@@ -890,90 +890,6 @@
 
         self.tracer.info("%s successfully fetched system instance list", self.logTag)
 
-<<<<<<< HEAD
-    def _executeWebServiceRequest(self, apiName: str, filterFeatures: list, filterType: str, parser: Callable[[Any], list] = None) -> None:
-        self.tracer.info("[%s] executing web service request: %s" % (self.fullName, apiName))
-        self.lastRunLocal = datetime.utcnow()
-
-        # track latency of entire method excecution with dependencies
-        startTime = time()
-
-        if parser is None:
-            parser = self._parseResults
-
-        # Use cached list of instances if available since they don't change that frequently; else fetch afresh.
-        # filter down to just the instances we need for this SOAP API type
-        sapInstances = self.providerInstance.getInstances(useCache=True, filterFeatures=filterFeatures, filterType=filterType)
-
-        self.lastRunServer = self._getServerTimestamp()
-
-        if len(sapInstances) == 0:
-            self.tracer.info("%s no instances found that support this API: %s", self.logTag, apiName)
-
-        # Call web service
-        all_results = []
-        currentTimestamp = self._getFormattedTimestamp()
-        for instance in sapInstances:
-            # default to https unless the httpsPort was not defined, in which case fallback to http
-            httpProtocol = "https"
-            port = instance['httpsPort']
-            if ((not port) or port == "0"):
-                # fallback to http port instead
-                httpProtocol = "http"
-                port = instance['httpPort']
-
-            results = []
-            try:
-                client = self.providerInstance.getClient(instance['hostname'], httpProtocol, port)
-                results = self.providerInstance.callSoapApi(client, apiName)
-                if(apiName == "GetProcessList"):
-                    results = self._sanitizeGetProcessList(results)
-                elif(apiName == "ABAPGetWPTable"):
-                    results = self._sanitizeABAPGetWPTable(results)
-                elif(apiName == "GetEnvironment"):
-                    results = self._sanitizeGetEnvironmentDetails(results)
-            except Exception as e:
-                self.tracer.error("%s unable to call the Soap Api %s - %s://%s:%s, %s", self.logTag, apiName, httpProtocol, instance['hostname'], port, e, exc_info=True)
-                continue
-
-            if len(results) != 0:
-                parsed_results = parser(results)
-                for result in parsed_results:
-                    result['hostname'] = instance['hostname']
-                    result['instanceNr'] = instance['instanceNr']
-                    result['subdomain'] = self.providerInstance.sapSubdomain
-                    result['timestamp'] = currentTimestamp
-                    result['serverTimestamp'] = self.lastRunServer.isoformat()
-                    result['SID'] = self.providerInstance.sapSid
-                all_results.extend(parsed_results)
-
-        if len(all_results) == 0:
-            self.tracer.info("%s no results found for: %s", self.logTag, apiName)
-        
-        if(len(all_results) != 0 and apiName == "GetEnvironment"):
-            all_results = self._getSapAzResourceMapping(all_results)
-            if not self._updateStateWithSapAzMapping(all_results):
-                raise Exception("[%s] failed to update Azure Resource mapping in state file: %s [%d ms]" %
-                                (self.logTag, apiName, TimeUtils.getElapsedMilliseconds(startTime)))
-            self.tracer.info("%s successfully updated Azure Resource mapping in state file: %s [%d ms]",
-                             self.logTag, apiName, TimeUtils.getElapsedMilliseconds(startTime))
-        
-        self.lastResult = all_results
-
-        # Update internal state
-        if not self.updateState():
-            raise Exception("[%s] failed to update state for web service request: %s [%d ms]" % \
-                            (self.logTag, apiName, TimeUtils.getElapsedMilliseconds(startTime)))
-
-        self.tracer.info("%s successfully processed web service request: %s [%d ms]",
-                         self.logTag, apiName, TimeUtils.getElapsedMilliseconds(startTime))
-
-    def _actionExecuteGenericWebServiceRequest(self, apiName: str, filterFeatures: list, filterType: str) -> None:
-        self._executeWebServiceRequest(apiName, filterFeatures, filterType, self._parseResults)
-
-    def _actionExecuteEnqGetStatistic(self, apiName: str, filterFeatures: list, filterType: str) -> None:
-        self._executeWebServiceRequest(apiName, filterFeatures, filterType, self._parseResult)
-=======
     """
     netweaver provider check action to query the SAP Control SOAP API to fetch process list metadata 
     from all SAP application server instances
@@ -990,7 +906,6 @@
                                          filterType=filterType,
                                          clientFunc=clientFunc,
                                          sanitizeResultsFunc=sanitizeResultsFunc)
->>>>>>> 7489bb07
 
     def _actionGetSapHostAzRIdMapping(self, apiName: str, filterFeatures: list, filterType: str) -> None:
         #Run this check only if AIOPs provider is enabled
