--- conflicted
+++ resolved
@@ -3,7 +3,7 @@
 import logging
 from datetime import datetime, timedelta, timezone
 from time import time
-from typing import Any, Callable, Dict, List, Optional
+from typing import Any, Callable, Dict, List, Optionalq
 import re
 from threading import Lock
 from pandas import merge, DataFrame
@@ -433,49 +433,6 @@
                                                      serverTimeZone=sapServerTimeZone,
                                                      logTag=logTag)
 
-<<<<<<< HEAD
-        self.tracer.info("%s attempting to fetch SMON metrics from %s", logTag, sapHostnameStr)
-        result = client.getSmonMetrics(startDateTime=startTime, endDateTime=endTime, logTag=logTag)
-        self.tracer.info("%s successfully queried SMON metrics from %s", logTag, sapHostnameStr)
-
-        self.tracer.info("%s attempting to fetch SWNC workload metrics from %s", logTag, sapHostnameStr)
-        result = client.getSwncWorkloadMetrics(startDateTime=startTime, endDateTime=endTime, logTag=logTag)
-        self.tracer.info("%s successfully queried SWNC workload metrics from %s", logTag, sapHostnameStr)
-
-        self.tracer.info("%s attempting to fetch Short Dump metrics from %s", logTag, sapHostnameStr)
-        result = client.getShortDumpsMetrics(startDateTime=startTime, endDateTime=endTime, logTag=logTag)
-        self.tracer.info("%s successfully queried Short Dump metrics from %s", logTag, sapHostnameStr)
-
-        self.tracer.info("%s attempting to fetch Sys Log metrics from %s", logTag, sapHostnameStr)
-        result = client.getSysLogMetrics(startDateTime=startTime, endDateTime=endTime, logTag=logTag)
-        self.tracer.info("%s successfully queried Sys Log metrics from %s", logTag, sapHostnameStr)
-
-        self.tracer.info("%s attempting to fetch Failed Updates metrics from %s", logTag, sapHostnameStr)
-        result = client.getFailedUpdatesMetrics(logTag=logTag)
-        self.tracer.info("%s successfully queried  Failed Updates metrics from %s", logTag, sapHostnameStr)
-
-        self.tracer.info("%s attempting to fetch Batch Job metrics from %s", logTag, sapHostnameStr)
-        result = client.getBatchJobMetrics(startDateTime=startTime, endDateTime=endTime, logTag=logTag)
-        self.tracer.info("%s successfully queried Batch Job metrics from %s", logTag, sapHostnameStr)
-
-        self.tracer.info("%s attempting to fetch inbound queue metrics from %s", logTag, sapHostnameStr)
-        result = client.getInboundQueuesMetrics(logTag=logTag)
-        self.tracer.info("%s successfully queried inbound queue metrics from %s", logTag, sapHostnameStr)
-
-        self.tracer.info("%s attempting to fetch outbound queue metrics from %s", logTag, sapHostnameStr)
-        result = client.getOutboundQueuesMetrics(logTag=logTag)
-        self.tracer.info("%s successfully queried outbound queue metrics from %s", logTag, sapHostnameStr)
-
-        self.tracer.info("%s attempting to fetch lock entries metrics from %s", logTag, sapHostnameStr)
-        result = client.getEnqueueReadMetrics(logTag=logTag)
-        self.tracer.info("%s successfully queried lock entries metrics from %s", logTag, sapHostnameStr)
-
-        self.tracer.info("%s attempting to fetch STMS change and transport system metrics from %s", logTag, sapHostnameStr)
-        result = client.getChangeAndTransportMetrics(startDateTime=startTime, endDateTime=endTime, logTag=logTag)
-        self.tracer.info("%s successfully queried STMS change and transport system metrics from %s", logTag, sapHostnameStr)
-
-        self.tracer.info("%s successfully validated all known RFC SDK calls", logTag)
-=======
         # hard-coded list of available RFC methods that correspond to RFC metrics to validate
         # hashtable with method names as key and value as number of parameters in every method 
         # for example value=3 represents method that takes three parametres, and called conditionally 
@@ -491,7 +448,6 @@
         }
        
         self.tracer.info("%s connecting to sap to validate RFC metrics", logTag)
->>>>>>> 0e1aea3a
 
         for rfcMetricName in rfcMethodwithParameterLength:
             try:
