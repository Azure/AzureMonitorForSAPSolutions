# Python modules
import hashlib
import json
import pytz
import logging
import re
import time
from datetime import datetime, date, timedelta, time, tzinfo, timezone
from pandas import DataFrame
from typing import Dict, List
import pandas

# SAP modules
from pyrfc import Connection, ABAPApplicationError, ABAPRuntimeError, LogonError, CommunicationError

# abstract base class module
from netweaver.metricclientfactory import NetWeaverMetricClient
from helper.tools import JsonEncoder
from netweaver.swncsharedcache import SwncRfcSharedCache

# enforce maximum query window size so that we don't accidentally query SAP for huge
# data sets after periods of prolonged downtime/inactivity
MAX_QUERY_LOOKBACK_WINDOW = timedelta(minutes=15)

# known SWNC Workload metric results task id -> text mappings
SAP_TASK_TYPE_MAPPINGS = {
    b'\x01': 'DIALOG',
    b'\x02': 'UPDATE',
    b'\x03': 'SPOOL',
    b'\x04': 'BCKGRD',
    b'\x05': 'ENQUEUE',
    b'\x06': 'BUF.SYN',
    b'\x07': 'AUTOABA',
    b'\x08': 'UPDATE2',
    b'\x0a': 'EXT.PLUGIN',
    b'\x0b': 'AUTOTH',
    b'\x0c': 'RPCTH',
    b'\x0d': 'RFCVMC',
    b'\x0e': 'DDLOG CLEANUP',
    b'\x0f': 'DEL. THCALL',
    b'\x10': 'AUTOJAVA',
    b'\x11': 'LICENCESRV',
    b'\x12': 'AUTOCCMS',
    b'\x15': 'BGRFC SCHEDULER',
    b'\x21': 'OTHER',
    b'\x22': 'DINOGUI',
    b'\x23': 'B.INPUT',
    b'\x65': 'HTTP',
    b'\x66': 'HTTPS',
    b'\x67': 'NNTP',
    b'\x68': 'SMTP',
    b'\x69': 'FTP',
    b'\x6C': 'LCOM',
    b'\x75': 'HTTP/JSP',
    b'\x76': 'HTTPS/JSP',
    b'\xFC': 'ESI',
    b'\xFD': 'FD ALE',
    b'\xFE': 'RFC',
    b'\xFF': 'CPIC',
}

######
# Implementation of NetWeaverMetricClient abstract base class interface that relies on SAP NetWeaver RFC SDK library to
# make NW RFC calls to fetch SMON and SWNC Workload metrics (ST03).
# NOTE:  Assumes user provided RFC SDK has already been downloaded and installed on the client system
#        and that pynwrfc python module has also already been installed with expected environment settings.
#        Attempting to import this file will result in impot of pyrfc, and if any of the above are not true
#        then the import of this file will fail (due to direct pyrfc package references).
######
class NetWeaverRfcClient(NetWeaverMetricClient):
    def __init__(self,
                 tracer: logging.Logger,
                 sapHostName: str,
                 sapSubdomain: str,
                 sapSysNr: str,
                 sapClient: str,
                 sapUsername: str,
                 sapPassword: str,
                 columnFilterList: List[str],
                 serverTimeZone: tzinfo,
                 sapSid: str,
                 sapLogonGroup: str) -> None:
        self.tracer = tracer
        self.sapSid = sapSid
        self.sapHostName = sapHostName
        self.sapSubdomain = sapSubdomain
        self.fqdn = self._getFullyQualifiedDomainName()
        self.sapSysNr = sapSysNr
        self.sapClient = sapClient
        self.sapUsername = sapUsername
        self.sapPassword = sapPassword
        self.columnFilterList = columnFilterList
        self.tzinfo = serverTimeZone 
        self.sapLogonGroup = sapLogonGroup
        self.msserv = "36%s" % self.sapSysNr.zfill(2)
        self.rolesFileURL = "https://aka.ms/SAPRolesFile"
        super().__init__(tracer)

    #####
    # public property getter methods
    #####

    @property
    def Hostname(self) -> str:
        return self.sapHostName

    @property
    def InstanceNr(self) -> str:
        return str(self.sapSysNr)

    #####
    # public methods to implement abstract base class interface methods for NetWeaverMetricClient.
    #####

    """
    validate that config settings and that client can establish connection
    """
    def validate(self) -> bool:
        return True

    """
    return tuple of query start / end timestamps that are timezone aware (but in server time)
    so that they can be used to define time range for SMON/SWNC metric queries.  Factor in
    awareness of last run time so that we have some tolerance on small outages or gaps and can be
    used to fill in historical data in those cases, but at same time enforce maximum query window
    to ensure we do not query SAP for huge result sets.
    Also enforce time range logic that ensures start/end time are always the same calendar 'day',
    since that is how SAP stores SMON analysis results
    """
    def getQueryWindow(self, 
                       lastRunServerTime: datetime,
                       minimumRunIntervalSecs: int,
                       serverTimeZone: timezone,
                       logTag: str) -> tuple:

        # always start with assumption that query window will work backwards from current system time
        # pass serverTimeZone to calculate UTCOffset based on time zone
        currentServerTime = self.getServerTime(serverTimeZone, logTag)

        # usually a query window will end with the current SAP system time and will have a
        # lookback duration of the minimum check run interval (in seconds)
        # Since SAP requirement is that start and end time must occur on the same calendar day, 
        # we must handle special that if default window crosses over the midnight 00:00:00 boundary
        # we will truncate it to terminate at 11:59:59PM 
        if lastRunServerTime is None:
            # if there was no previous check timestamp, then we start a new query
            # window that works backwards from the current SAP system time (by the minimum check run interval time).
            # If that will cross the midnight boundary into the previous calendar day, 
            # then the start time should be moved up to be 00:00:00 on the current day.
            windowEnd = currentServerTime
            windowStart = currentServerTime - timedelta(seconds=minimumRunIntervalSecs)
            currentMidnight = datetime.combine(currentServerTime.date(), time(0, 0, 0), tzinfo=self.tzinfo)
            windowStart = max(windowStart, currentMidnight)
        else:
            # if we have a previous check timestamp to use as the start of new query window,
            # and this new query window will cross this midnight into the next day,
            # then truncate the query window so that it terminates at 11:59:59PM on the current day. 
            windowStart = lastRunServerTime + timedelta(seconds=1)
            nextMidnight = datetime.combine(windowStart.date(), time(0, 0, 0), tzinfo=self.tzinfo) + timedelta(days=1)
            windowEnd = min(currentServerTime, nextMidnight - timedelta(seconds=1))

        # enforce maximum query window size so that we don't attempt to fetch a huge amount of data
        # if the system has been down for prolonged period of time.  This means that we will 
        # never attempt to backfill metric data outside of the MAX_QUERY_LOOKBACK_WINDOW
        if ((windowEnd - windowStart) > MAX_QUERY_LOOKBACK_WINDOW):
            windowStart = windowEnd - MAX_QUERY_LOOKBACK_WINDOW

        self.tracer.info("[%s] getQueryWindow query window for lastRunServerTime: %s, " +
                         "currentServerTime: %s -> [start=%s, end=%s]", 
                         logTag, 
                         lastRunServerTime,
                         currentServerTime,
                         windowStart, 
                         windowEnd)

        return windowStart, windowEnd

    """
    fetch current sap system time stamp and apply the server timezone (if known)
    so that it be used for timezone aware comparisons against tz-aware timestamps
    """
    def getServerTime(self, sapServerTimeZone: timezone, logTag: str) -> datetime:
        self.tracer.info("[%s] executing RFC to get SAP server time", logTag)
        with self._getMessageServerConnection() as connection:
            # read current time from SAP NetWeaver.
            timestampResult = self._rfcGetSystemTime(connection, logTag=logTag)
            systemDateTime = self._parseSystemTimeResult(timestampResult)
            # calculate offset difference by subtratcing dst( daylight savings) difference to the UTC difference value
            # SAP timezone function returned json : {'CLIENT': '001', 'TZONE': 'PST', 'DESCRIPT': 'Pacific Time (Los Angeles)', 'ZONERULE': 'M0800', 'ZONEDESC': '-  8 hours',
            # 'UTCDIFF': '080000', 'UTCSIGN': '-', 'DSTRULE': 'USA', 'DSTDESC': 'USA', 'DSTDIFF': '010000', 'FLAGACTIVE': 'X'}
            if(sapServerTimeZone != None):
               # if dstdifference value is present, subtract it from utc difference value otherwise consider only utc difference 
                if('DSTDIFF' in sapServerTimeZone):
                    utcDiff = (self.getTimeDelta(sapServerTimeZone['UTCDIFF'], sapServerTimeZone['DSTDIFF'], logTag=logTag))
                else:
                    utcDiff = (self.getTimeDelta(sapServerTimeZone['UTCDIFF'], None, logTag=logTag)) 
                    # initialize timzone offset value to tzinfo for the datetime object and apply the differece sign passed by the json
                self.tzinfo = timezone(timedelta(seconds=int(str('-'+str(utcDiff.seconds))) if(sapServerTimeZone['UTCSIGN'] == '-') else utcDiff.seconds))

        return systemDateTime.replace(tzinfo=self.tzinfo)

    """
    timedelta helper function to calculate utc offset
    """
    def getTimeDelta(self,utcDifference: str, dstDifference:str, logTag: str) -> timedelta:
        self.tracer.info("[%s] executing timeDelta calulation", logTag)
        parseutcDifferenceDateTime = datetime.time(datetime.strptime(utcDifference, '%H%M%S'))
        utcDifferenceTimeDelta = timedelta(hours= parseutcDifferenceDateTime.hour , minutes=parseutcDifferenceDateTime.minute, seconds=parseutcDifferenceDateTime.second)
        
        # convert time string to time delta 
        # check if dst difference is none then return only utc difference
        if(dstDifference == None):
            return parseutcDifferenceDateTime
        parsedstDifferenceDateTime  = datetime.time(datetime.strptime(dstDifference, '%H%M%S'))
        dstDifferenceTimeDelta = timedelta(hours= parsedstDifferenceDateTime.hour, minutes=parsedstDifferenceDateTime.minute, seconds=parsedstDifferenceDateTime.second)
        # subtract dst(daylight saving time) difference from utc difference 
        utcOffsetTimeDelta = utcDifferenceTimeDelta - dstDifferenceTimeDelta
        return utcOffsetTimeDelta
    
    """""
    fetch  SAP Server time zone and return timezone object
    """""
    def getLocalTimeZone(self, logTag: str) -> tzinfo:
        timeZoneResult = None
        with self._getMessageServerConnection() as connection:
            self.tracer.info( "[%s] executing RFC /OSP/SYSTEM_TIMEZONE", logTag)
            try:
                rfcName = '/OSP/SYSTEM_TIMEZONE'
                timeZoneResult = connection.call(rfcName)
            #return timezone object with UTCDIFF, UTCSIGN and TimeZone
            except Exception as e:
                self.tracer.error("[%s] Error occured for rfc %s with hostname: %s (%s)", logTag, rfcName, self.sapHostName, e, exc_info=True)
        return timeZoneResult
    
    """
    fetch all /SDF/SMON_ANALYSIS_READ metric data and return as a single json string
    """
    def getSmonMetrics(self, 
                       startDateTime: datetime,
                       endDateTime: datetime,
                       logTag: str) -> str:
        self.tracer.info("[%s] executing RFC SDF/SMON_ANALYSIS_RUN check", logTag)
        
        with self._getMessageServerConnection() as connection:
            # get guid to call RFC SDF/SMON_ANALYSIS_READ.
            guidResult = self._rfcGetSmonRunIds(connection, startDateTime=startDateTime, endDateTime=endDateTime, logTag=logTag)
            guid = self._parseSmonRunIdsResult(guidResult)

            # based on last run and current time, calculate start and end time.
            #startDate, startTime, _, endTime = self.getNextRunTime(currentDate, currentTime, lastSapRunTime)
            rawResult = self._rfcGetSmonAnalysisByRunId(connection, guid, startDateTime=startDateTime, endDateTime=endDateTime, logTag=logTag)
            parsedResult = self._parseSmonAnalysisResults(rawResult, logTag)

            # add additional common metric properties
            self._decorateMetrics('SERVER', 'DATUM', 'TIME', parsedResult)

            return parsedResult

    """
    fetch SWNC_GET_WORKLOAD_SNAPSHOT data, calculate aggregate metrics and return as json string
    """
    def getSwncWorkloadMetrics(self,
                               startDateTime: datetime,
                               endDateTime: datetime,
                               logTag: str) -> str:
        self.tracer.info("[%s] executing RFC SWNC_GET_WORKLOAD_SNAPSHOT check", logTag)
        with self._getMessageServerConnection() as connection:
            snapshotResult = self._rfcGetSwncSnapshot(connection,
                                                              startDateTime=startDateTime, 
                                                              endDateTime=endDateTime,
                                                              logTag=logTag)

            parsedResult = self._parseSwncWorkloadSnapshotResult(snapshotResult, logTag=logTag)

            # add additional common metric properties
            self._decorateSwncMetrics(parsedResult, queryWindowEnd=endDateTime)

            return parsedResult

    """
    fetch SWNC_GET_WORKLOAD_SNAPSHOT data, calculate aggregate Memory metrics and return as json string
    """
    def getSwncMemoryMetrics(self,
                               startDateTime: datetime,
                               endDateTime: datetime,
                               logTag: str) -> str:
        self.tracer.info("[%s] executing RFC SWNC_GET_WORKLOAD_SNAPSHOT check for memory metrics", logTag)
        with self._getMessageServerConnection() as connection:
            snapshotResult = self._rfcGetSwncSnapshot(connection,
                                                            startDateTime=startDateTime, 
                                                            endDateTime=endDateTime,
                                                            logTag=logTag)
            parsedResult = self._parseSwncSnapshotResult(snapshotResult, tableName = "MEMORY", logTag=logTag)

            # add additional common metric properties
            self._decorateSwncMetrics(parsedResult, queryWindowEnd=endDateTime)

            return parsedResult

    """
    fetch SWNC_GET_WORKLOAD_SNAPSHOT data, calculate aggregate Transaction metrics and return as json string
    """
    def getSwncTransactionMetrics(self,
                               startDateTime: datetime,
                               endDateTime: datetime,
                               logTag: str) -> str:
        self.tracer.info("[%s] executing RFC SWNC_GET_WORKLOAD_SNAPSHOT check for transaction metrics", logTag)
        with self._getMessageServerConnection() as connection:
            snapshotResult = self._rfcGetSwncSnapshot(connection,
                                                            startDateTime=startDateTime, 
                                                            endDateTime=endDateTime,
                                                            logTag=logTag)
            parsedResult = self._parseSwncSnapshotResult(snapshotResult, tableName = "USERTCODE", logTag=logTag)

            # add additional common metric properties
            self._decorateSwncMetrics(parsedResult, queryWindowEnd=endDateTime)

            return parsedResult

    """
    fetch SWNC_GET_WORKLOAD_SNAPSHOT data, calculate aggregate User metrics and return as json string
    """
    def getSwncUserMetrics(self,
                               startDateTime: datetime,
                               endDateTime: datetime,
                               logTag: str) -> str:
        self.tracer.info("[%s] executing RFC SWNC_GET_WORKLOAD_SNAPSHOT check for user metrics", logTag)
        with self._getMessageServerConnection() as connection:
            snapshotResult = self._rfcGetSwncSnapshot(connection,
                                                            startDateTime=startDateTime, 
                                                            endDateTime=endDateTime,
                                                            logTag=logTag)
            parsedResult = self._parseSwncSnapshotResult(snapshotResult, tableName = "USERWORKLOAD", logTag=logTag)

            # add additional common metric properties
            self._decorateSwncMetrics(parsedResult, queryWindowEnd=endDateTime)

            return parsedResult
    
    """
    fetch SWNC_GET_WORKLOAD_SNAPSHOT data, calculate aggregate RFC Usage metrics and return as json string
    """
    def getSwncRfcUsageMetrics(self,
                               startDateTime: datetime,
                               endDateTime: datetime,
                               logTag: str) -> str:
        self.tracer.info("[%s] executing RFC SWNC_GET_WORKLOAD_SNAPSHOT check for RFC usage metrics", logTag)
        with self._getMessageServerConnection() as connection:
            snapshotResult = self._rfcGetSwncSnapshot(connection,
                                                            startDateTime=startDateTime, 
                                                            endDateTime=endDateTime,
                                                            logTag=logTag)
            parsedResult = self._parseSwncSnapshotResult(snapshotResult, tableName = "RFCCLNT", logTag=logTag)

            # add additional common metric properties
            self._decorateSwncMetrics(parsedResult, queryWindowEnd=endDateTime)

            return parsedResult

    """
    fetch all /SDF/GET_DUMP_LOG metric data and return as a single json string
    """
    def getShortDumpsMetrics(self,
                       startDateTime: datetime,
                       endDateTime: datetime,
                       logTag: str) -> str:
        self.tracer.info("[%s] executing RFC SDF/GET_DUMP_LOG check", logTag)
        parsedResult = []
        with self._getMessageServerConnection() as connection:
            rfcName = '/SDF/GET_DUMP_LOG'
            # get guid to call RFC SDF/GET_DUMP_LOG.
            rawResult = self._rfcCallToFetchLog(rfcName, connection, startDateTime=startDateTime, endDateTime=endDateTime, logTag=logTag)
            # check if rawResult if a non-empty list or a NULL value
            if rawResult != None and len(rawResult) > 0:
                parsedResult = self._parseLogResults(rfcName, rawResult, logTag=logTag)
                # add additional common metric properties
                self._decorateMetrics('E2E_HOST', 'E2E_DATE', 'E2E_TIME', parsedResult)
            return parsedResult

    """
    fetch all /SDF/GET_SYS_LOG metric data and return as a single json string
    """
    def getSysLogMetrics(self,
                       startDateTime: datetime,
                       endDateTime: datetime,
                       logTag: str) -> str:
        self.tracer.info("[%s] executing RFC /SDF/GET_SYS_LOG check", logTag)
        parsedResult = []
        rfcName = '/SDF/GET_SYS_LOG'
        with self._getMessageServerConnection() as connection:
            # get guid to call RFC /SDF/GET_SYS_LOG.
            rawResult = self._rfcCallToFetchLog(rfcName, connection, startDateTime=startDateTime, endDateTime=endDateTime, logTag=logTag)
            if rawResult != None and len(rawResult) > 0:
                parsedResult = self._parseLogResults(rfcName, rawResult, logTag=logTag)
                #add additional common metric properties
                self._decorateMetrics('E2E_HOST', 'E2E_DATE', 'E2E_TIME', parsedResult)
            return parsedResult

    """
    fetch all RFC_READ_TABLE metric data and return as a single json string
    """
    def getFailedUpdatesMetrics(self, logTag: str) -> str:
        self.tracer.info("[%s] executing RFC RFC_READ_TABLE check", logTag)
        parsedResult = []
        rfcName = 'RFC_READ_TABLE'
        with self._getMessageServerConnection() as connection:
            rawResult = self._rfcGetFailedUpdates(connection, logTag=logTag)
            if rawResult != None and len(rawResult) > 0:
                parsedResult = self._parseFailedUpdatesResult(rfcName, rawResult, logTag=logTag)
                # add additional common metric properties
                self._decorateFailedUpdatesMetrics(parsedResult)
            return parsedResult

    """
    fetch all BAPI_XBP_JOB_SELECT metric data and return as a single json string
    """
    def getBatchJobMetrics(self, 
                           startDateTime: datetime, 
                           endDateTime: datetime,
                           logTag: str) -> str:
        self.tracer.info("[%s] executing RFC BAPI_XBP_JOB_SELECT check", logTag)
        parsedResult = []
        with self._getMessageServerConnection() as connection:
            rawResult = self._rfcGetBatchJob(connection, startDateTime=startDateTime, endDateTime=endDateTime, logTag=logTag)
            if rawResult != None and len(rawResult) > 0:
                parsedResult = self._parseBatchJobResult(rawResult, logTag)
                # add additional common metric properties
                self._decorateBatchJobMetrics(parsedResult)
            return parsedResult

    """
    fetch current inbound queues data from TRFC_QIN_GET_CURRENT_QUEUES and return as json string
    """
    def getInboundQueuesMetrics(self, logTag: str) -> str:
        self.tracer.info("[%s] executing RFC TRFC_QIN_GET_CURRENT_QUEUES check", logTag)
        parsedResult = []
        rfcName = "TRFC_QIN_GET_CURRENT_QUEUES"
        with self._getMessageServerConnection() as connection:
            snapshotResult = self._rfcGetCurrentQueuesLog(connection, rfcName, logTag=logTag)

            if snapshotResult != None:
                parsedResult = self._parseQueuesAndLockSnapshotResult(rfcName, snapshotResult, "QVIEW")
                self._decorateCurrentQueuesMetrics(parsedResult)

            return parsedResult

    """
    fetch current outbound queues data from TRFC_QOUT_GET_CURRENT_QUEUES and return as json string
    """
    def getOutboundQueuesMetrics(self, logTag: str) -> str:
        self.tracer.info("[%s] executing RFC TRFC_QOUT_GET_CURRENT_QUEUES check", logTag)
        parsedResult = []
        rfcName = "TRFC_QOUT_GET_CURRENT_QUEUES"
        with self._getMessageServerConnection() as connection:
            snapshotResult = self._rfcGetCurrentQueuesLog(connection, rfcName, logTag=logTag)

            if snapshotResult != None:
                parsedResult = self._parseQueuesAndLockSnapshotResult(rfcName, snapshotResult, "QVIEW")
                self._decorateCurrentQueuesMetrics(parsedResult)

            return parsedResult

    """
    fetch object lock metrics from ENQUEUE_READ data and return as json string
    """
    def getEnqueueReadMetrics(self, serverTimeZone: timezone, logTag: str) -> str:
        self.tracer.info("[%s] executing RFC ENQUEUE_READ check", logTag)
        rfcName = "ENQUEUE_READ"
        parsedResult = []
        with self._getMessageServerConnection() as connection:
            snapshotResult = self._rfcReadEnqueueLog(connection, logTag=logTag)

            if snapshotResult != None:
                parsedResult = self._parseQueuesAndLockSnapshotResult(rfcName, snapshotResult, "ENQ")
                # initialize self.tzinfo for sap server time calculation    
                self.getServerTime(serverTimeZone, logTag)    
                
                self._decorateLockMetrics(parsedResult)

            return parsedResult

<<<<<<< HEAD
    
    """
    fetch STMS change & transport system mertics from /SAPDS/RFC_READ_TABLE2 and return as json string
    """
    def getChangeAndTransportMetrics(self, 
                                    startDateTime: datetime,
                                    endDateTime: datetime,
                                    logTag: str) -> str:
        rfcName = "/SAPDS/RFC_READ_TABLE2"
        self.tracer.info("[%s] executing RFC %s check", logTag, rfcName)
        parsedResult = []
        with self._getMessageServerConnection() as connection:
            rawResult = self._rfcChangeAndTransportMetrics(connection, startDateTime, endDateTime, logTag=logTag)
            if rawResult != None and len(rawResult) > 0:
                parsedResult = self._parseChangeAndTransportResult(rfcName, rawResult, logTag)
                # add additional common metric properties
                self._decorateChangeAndTransportMetrics(parsedResult)
            return parsedResult


=======
>>>>>>> 0e1aea3a
    #####
    # private methods to initiate RFC connections and fetch server timestamp
    #####

    """
    create fully qualified hostname if subdomain was provided
    """
    def _getFullyQualifiedDomainName(self) -> str:
        if self.sapSubdomain:
            return self.sapHostName + "." + self.sapSubdomain
        else:
            return self.sapHostName
    
    """
    establish rfc message server connection to sap.
    """
    def _getMessageServerConnection(self) -> Connection:
        # Direct application server logon:  ashost, sysnr
        # load balancing logon:  mshost, msserv, sysid, group
        connection = Connection(#ashost=self.fqdn, 
                                sysnr=self.sapSysNr, 
                                mshost=self.fqdn,
                                Group=self.sapLogonGroup,
                                msserv=self.msserv,
                                ssid=self.sapSid,
                                client=self.sapClient, 
                                user=self.sapUsername, 
                                passwd=self.sapPassword)
        return connection
            
    """
    establish rfc connection to sap.
    """
    def _getApplicationServerConnection(self, logTag: str) -> Connection:
        try:
            # Direct application server logon:  ashost, sysnr
            # load balancing logon:  mshost, msserv, sysid, group
            connection = Connection(ashost=self.fqdn, 
                                    sysnr=self.sapSysNr, 
                                    client=self.sapClient, 
                                    user=self.sapUsername, 
                                    passwd=self.sapPassword)
            return connection
        except CommunicationError as e:
            #self.tracer.error("[%s] error establishing connection with hostname: %s, sapSysNr: %s, error: %s",
            #                  logTag, self.fqdn, self.sapSysNr, e)
            raise
        except LogonError as e:
            #self.tracer.error("[%s] Incorrect credentials used to connect with hostname: %s username: %s, error: %s",
            #                  logTag, self.fqdn, self.sapUsername, e)
            raise
        except Exception as e:
            #self.tracer.error("[%s] Error occured while establishing connection to hostname: %s, sapSysNr: %s, error: %s ",
            #                  logTag, self.fqdn, self.sapSysNr, e)
            raise

    """
    make RFC call to get system time
    """
    def _rfcGetSystemTime(self, connection: Connection, logTag: str):
        rfcName = 'BDL_GET_CENTRAL_TIMESTAMP'
        timestampResult = None

        try:
            timestampResult = connection.call(rfcName)
            return timestampResult
        except CommunicationError as e:
            self.tracer.error("[%s] communication error for rfc %s with hostname: %s (%s)",
                              logTag, rfcName, self.fqdn, e, exc_info=True)
        except Exception as e:
            self.tracer.error("[%s] Error occured for rfc %s with hostname: %s (%s)",
                              logTag, rfcName, self.fqdn, e, exc_info=True)

        return None

    """
    parse system date and time fields from RFC response and return as a datetime.
    The RFC res[pmse will not have any timezone identifier, so we will apply the known
    server time zone provided by the caller when the client was created
    """
    def _parseSystemTimeResult(self, result: Dict[str, str]) -> datetime:
        if result is None:
            raise ValueError("Invalid result received from BDL_GET_CENTRAL_TIMESTAMP")

        currentSystemDate: date = None
        currentSystemTime: time = None

        if 'TAG' in result:
            currentSystemDate = datetime.strptime(result['TAG'], '%Y%m%d').date()
        else:
            raise ValueError("RFC BDL_GET_CENTRAL_TIMESTAMP result does not have TAG value: %s" % result)

        if 'UHRZEIT' in result:
            currentSystemTime = datetime.strptime(result['UHRZEIT'], '%H%M%S').time()
        else:
            raise ValueError("RFC BDL_GET_CENTRAL_TIMESTAMP result does not have UHRZEIT value: %s" % result)

        return datetime.combine(date=currentSystemDate, time=currentSystemTime, tzinfo=self.tzinfo)

    """
    helper to take seperate server Date and Time fields and return a datetime
    object with server timezone applied
    """
    def _datetimeFromDateAndTimeString(self, dateStr: str, timeStr: str) -> datetime:
        # expecte dateStr to have format %Y%m%d
        # expect timeStr to have format %H%M%S
        parsedDateTime = datetime.strptime(dateStr + ' ' + timeStr, '%Y%m%d %H%M%S')
        parsedDateTime = parsedDateTime.replace(tzinfo=self.tzinfo)
        # parsedDateTime is returned with utc offset
        return parsedDateTime.astimezone(pytz.UTC)

    #####
    # private methods to perform two-phase call to first fetch most recent SMON run analysis identifier (guid)
    # and then use that identifer to make a second call to fetch the full SMON analysis result set for that ID.
    # Also methods to parse the responses from those RFC calls and to decorate metric results.
    #####

    """
    make RFC call to fetch list of SDF/SMON snapshot identifiers in the given time range
    """
    def _rfcGetSmonRunIds(self, 
                          connection: Connection, 
                          startDateTime: datetime, 
                          endDateTime: datetime,
                          logTag: str):
        rfcName = '/SDF/SMON_GET_SMON_RUNS'

        self.tracer.info("[%s] invoking rfc %s for hostname=%s with from_date=%s, to_date=%s",
                         logTag, 
                         rfcName, 
                         self.sapHostName, 
                         startDateTime.date(), 
                         endDateTime.date())

        try:
            smon_result = connection.call(rfcName, FROM_DATE=startDateTime.date(), TO_DATE=endDateTime.date())
            return smon_result
        except CommunicationError as e:
            self.tracer.error("[%s] communication error for rfc %s with hostname: %s (%s)",
                              logTag, rfcName, self.sapHostName, e, exc_info=True)
        except Exception as e:
            self.tracer.error("[%s] Error occured for rfc %s with hostname: %s (%s)",
                              logTag, rfcName, self.sapHostName, e, exc_info=True)

        return None

    """
    parse result from /SDF/SMON_GET_SMON_RUNS and return Run ID GUID.
    """
    def _parseSmonRunIdsResult(self, result):
        if 'SMON_RUNS' in result:
            if (len(result['SMON_RUNS']) == 0):
                raise ValueError("SMON_RUNS result list was empty!")
            if 'GUID' in result['SMON_RUNS'][0]:
                return result['SMON_RUNS'][0]['GUID']
            else:
                raise ValueError("GUID value does not exist in /SDF/SMON_GET_SMON_RUNS return result.")
        else:
            raise ValueError("SMON_RUNS value does not exist in /SDF/SMON_GET_SMON_RUNS return result.")

    """
    call RFC SDF/SMON_ANALYSIS_RUN to lookup analysis results for specific Run ID and return the result
    """
    def _rfcGetSmonAnalysisByRunId(self, 
                                   connection: Connection, 
                                   guid: str, 
                                   startDateTime: datetime, 
                                   endDateTime: datetime,
                                   logTag: str):
        rfcName = '/SDF/SMON_ANALYSIS_READ'
        result = None

        if not guid:
            raise ValueError(("argument error for rfc %s for hostname: %s, guid: %s, "
                              "expected start (%s) and end time (%s) to be same day")
                             % (rfcName, self.sapHostName, guid, startDateTime, endDateTime))

        # validate that start and end time are the same day, since thaty is what RFC expects
        if (startDateTime.date() != endDateTime.date()):
            raise ValueError(("argument error for rfc %s for hostname: %s, guid: %s, "
                              "expected start (%s) and end time (%s) to be same day")
                             % (rfcName, self.sapHostName, guid, startDateTime, endDateTime))

        self.tracer.info("[%s] invoking rfc %s for hostname=%s with guid=%s, datum=%s, start_time=%s, end_time=%s",
                         logTag, 
                         rfcName, 
                         self.sapHostName, 
                         guid, 
                         startDateTime.date(), 
                         startDateTime.time(), 
                         endDateTime.time())

        try:
            result = connection.call(rfcName, 
                                     GUID=guid, 
                                     DATUM=startDateTime.date(), 
                                     START_TIME=startDateTime.time(), 
                                     END_TIME=endDateTime.time())
            return result
        except CommunicationError as e:
            self.tracer.error("[%s] communication error for rfc %s with hostname: %s (%s)",
                              logTag, rfcName, self.sapHostName, e, exc_info=True)
        except Exception as e:
            self.tracer.error("[%s] Error occured for rfc %s with hostname: %s (%s)", 
                              logTag, rfcName, self.sapHostName, e, exc_info=True)

        return None

    """
    return header information from sdf/smon_analysis_read
    """
    def _parseSmonAnalysisResults(self, result, logTag: str):
        rfcName = 'SDF/SMON_ANALYSIS_READ'
        if result is None:
            raise ValueError("empty result received for rfc %s for hostname: %s" % (rfcName, self.sapHostName))

        processedResult = None
        if 'HEADER' in result:
            # create new dictionary with only values from filterList if filter dictionary exists.
            processedResult = result['HEADER']
            self.tracer.info("[%s] rfc %s returned %d records from hostname: %s",
                             logTag, rfcName, len(processedResult), self.sapHostName)

            # for each item in the list, create a new dictionary.
            if self.columnFilterList:
                filteredResult = list()
                for record in processedResult:
                    filteredRow = { columnName: record[columnName] for columnName in self.columnFilterList }
                    filteredResult.append(filteredRow)
                processedResult = filteredResult
        else:
            raise ValueError("%s result does not contain HEADER key from hostname: %s" % (rfcName, self.sapHostName))

        return processedResult

    #####
    # private methods to make SWNC Workload snapshot call, parse results and return enriched ST03 metrics results
    #####

    """
    call RFC SWNC_GET_WORKLOAD_SNAPSHOT and return result records
    """
    def _rfcGetSwncSnapshot(self, 
                                    connection: Connection, 
                                    startDateTime: datetime,
                                    endDateTime: datetime,
                                    logTag: str):
        rfcName = 'SWNC_GET_WORKLOAD_SNAPSHOT'

        self.tracer.info(("[%s] invoking rfc %s for hostname=%s with read_start_date=%s, read_start_time=%s, "
                          "read_end_date=%s, read_end_time=%s"),
                         logTag, 
                         rfcName, 
                         self.sapHostName, 
                         startDateTime.date(), 
                         startDateTime.time(), 
                         endDateTime.date(), 
                         endDateTime.time())

        try:
            # setting useSWNCCache as True for now, can be disabled in the future for different metrics
            swnc_result = SwncRfcSharedCache.getSWNCRecordsForSID(tracer= self.tracer,
                                                                        logTag=logTag, 
                                                                        sapSid=self.sapSid, 
                                                                        rfcName=rfcName,
                                                                        connection=connection, 
                                                                        startDateTime=startDateTime,
                                                                        endDateTime=endDateTime,
                                                                        useSWNCCache=True)
            return swnc_result
        except Exception as e:
            self.tracer.error("[%s] Error occured for rfc %s with hostname: %s (%s)", 
                              logTag, rfcName, self.sapHostName, e, exc_info=True)

        return None

    
    """
    check for empty results from RFC calls
    records is a list of records in TASKTIMES  
    server_result_records is a list of errors in SERVER_RECS_RETURN_ERRORS
    TASKTIMES and SERVER_RECS_RETURN_ERRORS are part of result from RFC call
    """
    def _isRFCRecordEmpty(self, rfcName, records, server_result_records, logTag):
        for error in server_result_records:
            self.tracer.info(("%s RFC Name: %s, System ID: %s, Instance: %s, Error: %s"), logTag, rfcName, error["SYSTEMID"], error["INSTANCE"], error["ERROR_TEXT"])

        if (len(records) == 0):
            self.tracer.info(("%s No records were found for rfc %s with hostname %s"), logTag, rfcName, self.sapHostName)
            return True
        return False


    """
    parse results from SWNC_GET_WORKLOAD_SNAPSHOT and enrich with additional calculated ST03 properties
    """
    def _parseSwncWorkloadSnapshotResult(self, result, logTag:str):
        rfcName = 'SWNC_GET_WORKLOAD_SNAPSHOT'
        if result is None:
            raise ValueError("empty result received for rfc %s from hostname: %s"
                             % (rfcName, self.sapHostName))
        
        def GetKeyValue(dictionary, key):
            if key not in dictionary:
                raise ValueError("Result received for rfc %s from hostname: %s does not contain key: %s" 
                                 % (rfcName, self.sapHostName, key))
            return dictionary[key]

        records = GetKeyValue(result, 'TASKTIMES')
        server_result_records = GetKeyValue(result, 'SERVER_RECS_RETURN_ERRORS')
        processed_results = list()

        if self._isRFCRecordEmpty(rfcName, records, server_result_records, logTag=logTag):
            return processed_results

        for record in records:
            # try to map task type hex code to more descriptive task name to make more readable, but
            # if we can't find a mapping then just echo the taskTypeId
            taskTypeId = GetKeyValue(record, 'TASKTYPE')
            taskTypeText = (SAP_TASK_TYPE_MAPPINGS[taskTypeId] 
                                if taskTypeId in SAP_TASK_TYPE_MAPPINGS 
                                else taskTypeId)

            processed_result = {
                "Task Type": taskTypeId,
                "Task Type Name": taskTypeText,
                "Total Steps": GetKeyValue(record, 'COUNT'),
                "Total Response Time": GetKeyValue(record, 'RESPTI'),
                "Total Processing Time": GetKeyValue(record, 'PROCTI'),
                "Total CPU Time": GetKeyValue(record, 'CPUTI'),
                "Total Queue Time": GetKeyValue(record, 'QUEUETI'),
                "Total Roll Wait Time": GetKeyValue(record, 'ROLLWAITTI'),
                "Total GUI Steps": GetKeyValue(record, 'GUICNT'),
                "Total GUI Time": GetKeyValue(record, 'GUITIME'),
                "Total GUI Net Time": GetKeyValue(record, 'GUINETTIME'),
                "Total DB Time": GetKeyValue(record, 'READSEQTI') + GetKeyValue(record, 'CHNGTI') + GetKeyValue(record, 'READDIRTI'),
                "Total DB Dir Read Time": GetKeyValue(record, 'READDIRTI'),
                "Total DB Seq Read Time": GetKeyValue(record, 'READSEQTI'),
                "Total DB Chg Time": GetKeyValue(record, 'CHNGTI'),
                "Total DB Proc Time": GetKeyValue(record, 'DBP_TIME'),
                "Total DB Proc Steps": GetKeyValue(record, 'DBP_COUNT'),
                "Total DB Dir Read Steps": GetKeyValue(record, 'READDIRCNT'),
                "Total DB Seq Read Steps": GetKeyValue(record, 'READSEQCNT'),
                "Total DB Change Steps": GetKeyValue(record, 'CHNGCNT'),
                "PHYREADCNT": GetKeyValue(record, 'PHYREADCNT'),
                "PHYCHNGREC": GetKeyValue(record, 'PHYCHNGREC'),
                "PHYCALLS": GetKeyValue(record, 'PHYCALLS'),
            }

            # ST03 - Average response time across all steps
            if (GetKeyValue(record, 'COUNT') != 0):
                processed_result['ST03_Avg_Resp_Time'] = GetKeyValue(record, 'RESPTI') / GetKeyValue(record, 'COUNT')
            else:
                processed_result['ST03_Avg_Resp_Time'] = 0.0

            # ST03 - CPU Time, Processing Time, Queue, Roll Wait and DB times as % of Response Time
            if (GetKeyValue(record, 'RESPTI') != 0):
                processed_result['ST03_CPU_Time'] = GetKeyValue(record, 'CPUTI') / GetKeyValue(record, 'RESPTI')
                processed_result['ST03_Processing_Time'] = GetKeyValue(record, 'PROCTI') / GetKeyValue(record, 'RESPTI')
                processed_result['ST03_DB_Time'] = processed_result['Total DB Time'] / GetKeyValue(record, 'RESPTI')
                processed_result['ST03_Queue_Time'] = GetKeyValue(record, 'QUEUETI') / GetKeyValue(record, 'RESPTI')
                processed_result['ST03_RollWait_Time'] = GetKeyValue(record, 'ROLLWAITTI') / GetKeyValue(record, 'RESPTI')
            else:
                processed_result['ST03_CPU_Time'] = 0.0
                processed_result['ST03_Processing_Time'] = 0.0
                processed_result['ST03_DB_Time'] = 0.0
                processed_result['ST03_Queue_Time'] = 0.0
                processed_result['ST03_RollWait_Time'] = 0.0
            
            # ST03 - Average DB direct read latency
            if (GetKeyValue(record, 'READDIRCNT') != 0):
                processed_result['ST03_Avg_DB_Dir_Time'] = GetKeyValue(record, 'READDIRTI') / GetKeyValue(record, 'READDIRCNT')
            else:
                processed_result['ST03_Avg_DB_Dir_Time'] = 0.0

            # ST03 - Average DB sequential read latency
            if (GetKeyValue(record, 'READSEQCNT') != 0):
                processed_result['ST03_Avg_DB_Seq_Time'] = GetKeyValue(record, 'READSEQTI') / GetKeyValue(record, 'READSEQCNT')
            else:
                processed_result['ST03_Avg_DB_Seq_Time'] = 0.0

            # ST03 - Average DB change latency
            if (GetKeyValue(record, 'CHNGCNT') != 0):
                processed_result['ST03_Avg_DB_Change_Time'] = GetKeyValue(record, 'CHNGTI') / GetKeyValue(record, 'CHNGCNT')
            else:
                processed_result['ST03_Avg_DB_Change_Time'] = 0.0
        
            # ST03 - Average DB Procedure latency
            if (GetKeyValue(record, 'DBP_COUNT') != 0):
                processed_result['ST03_Avg_DB_Procedure_Time'] = GetKeyValue(record, 'DBP_TIME') / GetKeyValue(record, 'DBP_COUNT')
            else:
                processed_result['ST03_Avg_DB_Procedure_Time'] = 0.0
            
            processed_results.append(processed_result)

        return processed_results

    """
<<<<<<< HEAD
    parse results from SWNC_GET_WORKLOAD_SNAPSHOT Memory, Transaction, User Workload, RFC Usge Table properties
    """
    def _parseSwncSnapshotResult(self, result, tableName, logTag:str,):
        rfcName = 'SWNC_GET_WORKLOAD_SNAPSHOT'
        # this if statement checks if the result returned from the SWNC RFC Call are not None
        # The value error is raised if it is None, and it means that SAP System exception has occured.
        if result is None:
            raise ValueError("empty result received for rfc %s for SWNC_GET_WORKLOAD_SNAPSHOT RFC Call from hostname: %s"
                             % (rfcName, self.sapHostName))
        def GetKeyValue(dictionary, key):
            if key not in dictionary:
                raise ValueError("Result received for rfc %s from hostname: %s does not contain key: %s" 
                                 % (rfcName, self.sapHostName, key))
            return dictionary[key]

        records = GetKeyValue(result, tableName)
        server_result_records = GetKeyValue(result, 'SERVER_RECS_RETURN_ERRORS')
        processed_results = list()

        if self._isRFCRecordEmpty(rfcName, records, server_result_records, logTag=logTag):
            return processed_results
        
        for record in records:
            processed_results.append(record)
        return processed_results

    """
    take parsed SWNC result set and decorate each record with additional fixed set of 
=======
    take parsed SWNC result set and decorate each record with additional fixed set of
>>>>>>> 0e1aea3a
    properties needed for metrics records
    """
    def _decorateSwncMetrics(self, records: list, queryWindowEnd: datetime) -> None:
        currentTimestamp = datetime.now(timezone.utc)

        for record in records:
            # swnc workload metrics are aggregated across the SID, so no need to include hostname/instance/subdomain dimensions
            record['timestamp'] = currentTimestamp
            queryWindowEnd = queryWindowEnd.replace(tzinfo=self.tzinfo)
            # utc offset is applied to queryWindowEnd 
            record['serverTimestamp'] = queryWindowEnd.astimezone(pytz.UTC)
            record['SID'] = self.sapSid
            record['client'] = self.sapClient

    """
    make common RFC call for GET_DUMP_LOG & GET_SYS_LOG and return result records
    """
    def _rfcCallToFetchLog(self,
                          rfcName: str,
                          connection: Connection,
                          startDateTime: datetime,
                          endDateTime: datetime,
                          logTag: str):
        
        if rfcName not in ["/SDF/GET_DUMP_LOG", "/SDF/GET_SYS_LOG"]:
            raise ValueError("Incorrect RFC name passed %s", rfcName)

        self.tracer.info("[%s] invoking rfc %s for hostname=%s with date_from=%s, time_from=%s, date_to=%s, time_to=%s",
                         logTag,
                         rfcName,
                         self.sapHostName,
                         startDateTime.date(),
                         startDateTime.time(),
                         endDateTime.date(),
                         endDateTime.time())
        try:
            rfc_call_result = connection.call(rfcName,
                                                DATE_FROM=startDateTime.date(),
                                                TIME_FROM=startDateTime.time(),
                                                DATE_TO=endDateTime.date(),
                                                TIME_TO=endDateTime.time())

            return rfc_call_result
        except CommunicationError as e:
            self.tracer.error("[%s] communication error for rfc %s with hostname: %s (%s)",
                              logTag, rfcName, self.sapHostName, e, exc_info=True)

        except ABAPApplicationError as e:
            # handle NO DATA FOUND exception to return an empty list
            if e.key == "NO_DATA_FOUND":
                self.tracer.info("[%s] Exception raised for rfc %s with hostname: %s (%s)",
                            logTag, rfcName, self.sapHostName, e.key, exc_info=True)
                return []
            self.tracer.error("[%s] Exception raised for rfc %s with hostname: %s (%s)",
                            logTag, rfcName, self.sapHostName, e, exc_info=True)

        except Exception as e:
            self.tracer.error("[%s] Error occured for rfc %s with hostname: %s (%s)",
                              logTag, rfcName, self.sapHostName, e, exc_info=True)

        return None
    
    """
    common method to return header information from /SDF/GET_DUMP_LOG and /SDF/GET_SYS_LOG
    """
    def _parseLogResults(self, rfcName, result, logTag):
        if result is None:
            raise ValueError("empty result received for rfc %s for hostname: %s" % (rfcName, self.sapHostName))
        colNames = None
        processedResult = None
        if 'ES_E2E_LOG_STRUCT_DESC' in result:
            # create new dictionary with only values from filterList if filter dictionary exists.
            colNames = result['ES_E2E_LOG_STRUCT_DESC']
            self.tracer.info("[%s] rfc %s returned %d records from hostname: %s",
                             logTag, rfcName, len(colNames), self.sapHostName)
        else:
            raise ValueError("%s result does not contain ES_E2E_LOG_STRUCT_DESC key from hostname: %s" % (rfcName, self.sapHostName))
    
        if 'ET_E2E_LOG' in result:
            # create new dictionary with only values from filterList if filter dictionary exists.
            processedResult = result['ET_E2E_LOG']
            self.tracer.info("[%s] rfc %s returned %d records from hostname: %s",
                             logTag, rfcName, len(processedResult), self.sapHostName)
        else:
            raise ValueError("%s result does not contain ET_E2E_LOG key from hostname: %s" % (rfcName, self.sapHostName))

        processedResult = self._renameColumnNames(processedResult, colNames)
        return processedResult


    """
    common method for RFC calls /SDF/GET_DUMP_LOG and /SDF/GET_SYS_LOG to rename the column name with meaningful 
    name returned by SAP in a different table
    """
    def _renameColumnNames(self, records: list, colNames) -> list:
       dataframe = DataFrame (records,columns=['E2E_DATE','E2E_TIME','E2E_USER','E2E_SEVERITY','E2E_HOST',
                                        'FIELD1','FIELD2','FIELD3','FIELD4','FIELD5','FIELD6','FIELD7',
                                        'FIELD8','FIELD9'])
       dataframe.rename(columns = {"FIELD1": colNames["FIELD1"],
                            "FIELD2": colNames["FIELD2"],
                            "FIELD3": colNames["FIELD3"],
                            "FIELD4": colNames["FIELD4"],
                            "FIELD5": colNames["FIELD5"],
                            "FIELD6": colNames["FIELD6"],
                            "FIELD7": colNames["FIELD7"],
                            "FIELD8": colNames["FIELD8"],
                            "FIELD9": colNames["FIELD9"]},
                             inplace=True, errors='raise')
       return dataframe.to_dict('records')

    """
    common method take parsed result set and decorate each record with additional fixed set of 
    properties expected for metrics records
    """
    def _decorateMetrics(self, tableName, dateCol, timeCol, records: list) -> None:
        currentTimestamp = datetime.now(timezone.utc)

        # "dateCol": column name with date value - E.g : "20210329",
        # "timeCol": column name with time value - E.g : "121703",
        # "tableName":  column name with value similar to "sapsbx00_MSX_30"
        
        # regex to extract hostname / SID / instance from SERVER property, since 
        # every short dump analysis record will contain host/instances across the 
        # entire SAP landscape
        serverRegex = re.compile(r"(?P<hostname>.+?)_(?P<SID>[^_]+)_(?P<instanceNr>[0-9]+)")

        for record in records:
            # parse DATUM/TIME fields into serverTimestamp
            record['serverTimestamp'] = self._datetimeFromDateAndTimeString(record[dateCol], record[timeCol])

            # parse SERVER field into hostname/SID/InstanceNr properties
            m = serverRegex.match(record[tableName])
            if m:
                fields = m.groupdict()
                record['hostname'] = fields['hostname']
                record['SID'] = fields['SID']
                record['instanceNr'] = fields['instanceNr']
            else:
                self.tracer.error("[%s] record had unexpected SERVER format: %s", record[tableName])
                record['hostname'] = ''
                record['SID'] = ''
                record['instanceNr'] = ''

            record['client'] = self.sapClient
            record['subdomain'] = self.sapSubdomain
            record['timestamp'] = currentTimestamp
    
    """
    method take parsed result set for batch jobs and decorate each record with additional fixed set of 
    properties expected for metrics records
    """
    def _decorateBatchJobMetrics(self, records: list) -> None:
        currentTimestamp = datetime.now(timezone.utc)
        
        # regex to extract hostname / SID / instance from SERVER property
        serverRegex = re.compile(r"(?P<hostname>.+?)_(?P<SID>[^_]+)_(?P<instanceNr>[0-9]+)")

        for record in records:
            if self._isStringNullOrWhitespace(record['STRTDATE']) and self._isStringNullOrWhitespace(record['STRTTIME']) :
                # parse actual start datetime STRTDATE/STRTTIME fields into serverTimestamp
                record['serverTimestamp'] = self._datetimeFromDateAndTimeString(record['STRTDATE'], record['STRTTIME'])
            # if actual start date/time is empty use scheduled/planned start datetime
            elif self._isStringNullOrWhitespace(record['SDLSTRTDT']) and self._isStringNullOrWhitespace(record['SDLSTRTTM']) :
                # parse scheduled start date/time SDLSTRTDT/SDLSTRTTM fields into serverTimestamp
                record['serverTimestamp'] = self._datetimeFromDateAndTimeString(record['SDLSTRTDT'], record['SDLSTRTTM'])
            else :
                raise ValueError("Error occured in batch job rfc - 'BAPI_XBP_JOB_SELECT'. %s - SDLSTRTDT : %s or SDLSTRTTM : %s is empty", record['SDLSTRTDT'], record['SDLSTRTTM'])

            # parse SERVER field into hostname/SID/InstanceNr properties
            if self._isStringNullOrWhitespace(record['REAXSERVER']) and self._isStringNullOrWhitespace(record['REAXSERVER']) :
                m = serverRegex.match(record['REAXSERVER'])
                if m:
                    fields = m.groupdict()
                    record['hostname'] = fields['hostname']
                    record['SID'] = fields['SID']
                    record['instanceNr'] = fields['instanceNr']
                else:
                    self.tracer.error("[%s] record had unexpected SERVER format: %s", record['REAXSERVER'])
                    self._setHostSidInstanceEmpty(record)
            else:
                self.tracer.error("'REAXSERVER' record is empty")
                self._setHostSidInstanceEmpty(record)

            record['client'] = self.sapClient
            record['subdomain'] = self.sapSubdomain
            record['timestamp'] = currentTimestamp

    
    """
    common method check if the passed in string is not None and it does not contain only whitespaces.
    """
    def _isStringNullOrWhitespace(self, inputValue: str) :
        if inputValue != None and len(inputValue.strip()) > 0:
            return True
        return False

    """
    common method set hostname, sid and instanceNr as empty when the SAP returns empty value for 'Server' info column
    """
    def _setHostSidInstanceEmpty(self, record: list) :
        record['hostname'] = ''
        record['SID'] = ''
        record['instanceNr'] = ''

    """
    method take parsed result set for failedupdates and decorate each record with additional fixed set of 
    properties expected for metrics records
    """
    def _decorateFailedUpdatesMetrics(self, records: list) -> None:
        currentTimestamp = datetime.now(timezone.utc)       
        # regex to extract hostname / SID / instance from SERVER property, since 
        # every short dump analysis record will contain host/instances across the 
        # entire SAP landscape
        serverRegex = re.compile(r"(?P<hostname>.+?)_(?P<SID>[^_]+)_(?P<instanceNr>[0-9]+)")

        for record in records:
            # record['VBDATE'] contains date and time value combined in one string
            # below code is used to extract the first 8 char for date and rest for time
            if record['VBDATE'] != None and len(record['VBDATE']) > 0 :
                startdate = record['VBDATE'][0:8]
                enddate = record['VBDATE'][8:len(record['VBDATE'])]
            
            # parse DATUM/TIME fields into serverTimestamp
            record['serverTimestamp'] = self._datetimeFromDateAndTimeString(startdate, enddate)

            # parse SERVER field into hostname/SID/InstanceNr properties
            m = serverRegex.match(record['VBCLINAME'])
            if m:
                fields = m.groupdict()
                record['hostname'] = fields['hostname']
                record['SID'] = fields['SID']
                record['instanceNr'] = fields['instanceNr']
            else:
                self.tracer.error("[%s] record had unexpected SERVER format: %s", record['VBCLINAME'])
                record['hostname'] = ''
                record['SID'] = ''
                record['instanceNr'] = ''

            record['client'] = self.sapClient
            record['subdomain'] = self.sapSubdomain
            record['timestamp'] = currentTimestamp

    
    """
    call RFC RFC_READ_TABLE and return result records
    """
    def _rfcGetFailedUpdates(self, connection: Connection, logTag: str):
        rfcName = 'RFC_READ_TABLE'

        self.tracer.info(("[%s] invoking rfc %s for hostname=%s with CALL_MODE = 2"),
                         logTag, 
                         rfcName, 
                         self.sapHostName)

        try:
            faileupdates_result = connection.call(rfcName,
                                                  QUERY_TABLE = 'VBHDR',
                                                  DELIMITER = ';')
            return faileupdates_result
        except CommunicationError as e:
            self.tracer.error("[%s] communication error for rfc %s with hostname: %s (%s)",
                              logTag, rfcName, self.sapHostName, e, exc_info=True)

        except ABAPApplicationError as e:
            # handle NO DATA FOUND exception to return an empty list
            if e.key == "TABLE_WITHOUT_DATA":
                self.tracer.info("[%s] Exception raised for rfc %s with hostname: %s (%s)",
                            logTag, rfcName, self.sapHostName, e.key, exc_info=True)
                return []
            elif e.key == "TABLE_NOT_AVAILABLE":
                self.tracer.error("[%s] Exception raised for rfc %s with hostname: %s (%s)",
                            logTag, rfcName, self.sapHostName, e, exc_info=True)

        except ABAPRuntimeError as e:
            self.tracer.error("[%s] Runtime error for rfc %s with hostname: %s (%s). Update the roles in SAP System using role file %s",
                              logTag, rfcName, self.sapHostName, e, self.rolesFileURL, exc_info=True)


        except Exception as e:
            self.tracer.error("[%s] Error occured for rfc %s with hostname: %s (%s)", 
                              logTag, rfcName, self.sapHostName, e, exc_info=True)

        return None

    """
    parse results from RFC_READ_TABLE and enrich with additional calculated Failed Updates properties
    """
    def _parseFailedUpdatesResult(self, rfcName, result, logTag):
        if result is None:
            raise ValueError("empty result received for rfc %s from hostname: %s"
                             % (rfcName, self.sapHostName))
        
        def GetKeyValue(dictionary, key):
            if key not in dictionary:
                raise ValueError("Result received for rfc %s from hostname: %s does not contain key: %s" 
                                 % (rfcName, self.sapHostName, key))
            return dictionary[key]

        colNames = None
        processedResult = None
        if 'FIELDS' in result:
            # create new dictionary with only values from filterList if filter dictionary exists.
            records = GetKeyValue(result, 'FIELDS')
            colNames = [ sub['FIELDNAME'] for sub in records]
            self.tracer.info("[%s] rfc %s returned %d records from hostname: %s",
                             logTag, rfcName, len(colNames), self.sapHostName)
        else:
            raise ValueError("%s result does not contain FIELDS key from hostname: %s" % (rfcName, self.sapHostName))
    
        if 'DATA' in result:
            # create new dictionary with only values from filterList if filter dictionary exists.
            dataResult = result['DATA']
            self.tracer.info("[%s] rfc %s returned %d records from hostname: %s",
                             logTag, rfcName, len(dataResult), self.sapHostName)
            processedResult = self._processDataResults(dataResult, colNames)
        else:
            raise ValueError("%s result does not contain DATA key from hostname: %s" % (rfcName, self.sapHostName))        
        return processedResult

    """
    Function to parse the raw data result we get back into SAP and extract the column values mapping to the FEILDS table
    Sample Raw Result : "{'WA': '3DA7EF6910480030E00611BB5179B775;001;'}"
    """
    def _processDataResults(self, result, colNames):
        processedDataList = list()
        processedResult = None
        if result != None and len(result) > 0:
            # parse through each row returned in the result
            for record in result:
                # extract just the data part belonging to the FEILDS column by split string function
                processedResult = str(record).split(":")
                if processedResult != None and len(processedResult) > 0:
                    # Remove additional characters e.g {, }, '
                    processedResult = processedResult[1].replace("'","").replace("}","")
                    # Remove the empty characters in the string using strip function and then split the string to
                    # extract each value as a different column value
                    processedResult = [x.strip() for x in processedResult.split(';')]
                    # colNames - contains the name of the key and processedResult contains the values
                    # failedUpdateDic - dict with key and values
                    failedUpdateDic = dict(zip(colNames, processedResult))
                    processedDataList.append(failedUpdateDic)
        return processedDataList
    
    """
    RFC call for BAPI_XBP_JOB_SELECT and return result records
    """
    def _rfcGetBatchJob(self,
                        connection: Connection,
                        startDateTime: datetime,
                        endDateTime: datetime,
                        logTag: str):
        rfcName = "BAPI_XBP_JOB_SELECT"
        self.tracer.info("[%s] invoking rfc %s for hostname=%s with date_from=%s, time_from=%s, date_to=%s, time_to=%s",
                         logTag,
                         rfcName,
                         self.sapHostName,
                         startDateTime.date(),
                         startDateTime.time(),
                         endDateTime.date(),
                         endDateTime.time())
        
        jobSelectParam = {'JOBNAME':'*', 'USERNAME':'*', 'FROM_DATE':startDateTime.date(), 'FROM_TIME':startDateTime.time(),'TO_DATE':endDateTime.date(), 'TO_TIME':endDateTime.time()}
        try:
            self._rfcCallLogonJob(connection, logTag=logTag)

            rfc_call_result = connection.call(rfcName,
                                              EXTERNAL_USER_NAME = self.sapUsername,
                                              JOB_SELECT_PARAM = jobSelectParam)

            return rfc_call_result
        except CommunicationError as e:
            self.tracer.error("[%s] communication error for rfc %s with hostname: %s (%s)",
                              logTag, rfcName, self.sapHostName, e, exc_info=True)
        except ABAPRuntimeError as e:
            self.tracer.error("[%s] Runtime error for rfc %s with hostname: %s (%s). Update the roles in SAP System using role file %s",
                              logTag, rfcName, self.sapHostName, e, self.rolesFileURL, exc_info=True)
        except Exception as e:
            self.tracer.error("[%s] Error occured for rfc %s with hostname: %s (%s)",
                              logTag, rfcName, self.sapHostName, e, exc_info=True)

        return None

    """
    RFC call for BAPI_XMI_LOGON and return result records
    """
    def _rfcCallLogonJob(self,
                        connection: Connection,
                        logTag: str):
        rfcName = "BAPI_XMI_LOGON"
        self.tracer.info("[%s] invoking rfc %s for hostname=%s",
                         logTag,
                         rfcName,
                         self.sapHostName)
        
        try:
            rfc_call_result = connection.call(rfcName,
                                              EXTCOMPANY = 'TESTC',
                                              EXTPRODUCT = 'TESTP',
                                              INTERFACE = 'XBP',
                                              VERSION = '3.0')

            return rfc_call_result
        except CommunicationError as e:
            self.tracer.error("[%s] communication error for rfc %s with hostname: %s (%s)",
                              logTag, rfcName, self.sapHostName, e, exc_info=True)
            raise
        except ABAPRuntimeError as e:
            self.tracer.error("[%s] Runtime error for rfc %s with hostname: %s (%s). Update the roles in SAP System using role file %s",
                              logTag, rfcName, self.sapHostName, e, self.rolesFileURL, exc_info=True)
            raise
        except Exception as e:
            self.tracer.error("[%s] Error occured for rfc %s with hostname: %s (%s)",
                              logTag, rfcName, self.sapHostName, e, exc_info=True)
            raise

    """
    return header information from BAPI_XBP_JOB_SELECT
    """
    def _parseBatchJobResult(self, result, logTag):
        rfcName = 'BAPI_XBP_JOB_SELECT'
        if result is None:
            raise ValueError("empty result received for rfc %s for hostname: %s" % (rfcName, self.sapHostName))

        processedResult = None
        if 'JOB_HEAD' in result:
            # create new dictionary with only values from filterList if filter dictionary exists.
            processedResult = result['JOB_HEAD']
            self.tracer.info("[%s] rfc %s returned %d records from hostname: %s",
                             logTag, rfcName, len(processedResult), self.sapHostName)           
        else:
            raise ValueError("%s result does not contain JOB_HEAD key from hostname: %s" % (rfcName, self.sapHostName))

        return processedResult

    """
    call RFC TRFC_QIN_GET_CURRENT_QUEUES/TRFC_QOUT_GET_CURRENT_QUEUES
    and return all current existing queues.
    """
    def _rfcGetCurrentQueuesLog(self, connection: Connection, rfcName, logTag):

        self.tracer.info(("[%s] invoking rfc %s for hostname=%s for client %s"),
                         logTag, 
                         rfcName, 
                         self.sapHostName,
                         self.sapClient)

        try:
            queues_result = connection.call(rfcName, CLIENT=self.sapClient)
            return queues_result
        except CommunicationError as e:
            self.tracer.error("[%s] communication error for rfc %s with hostname: %s (%s)",
                              logTag, rfcName, self.sapHostName, e, exc_info=True)
        except ABAPRuntimeError as e:
            self.tracer.error("[%s] Runtime error for rfc %s with hostname: %s (%s). Update the roles in SAP System using role file %s",
                              logTag, rfcName, self.sapHostName, e, self.rolesFileURL, exc_info=True)
        except Exception as e:
            self.tracer.error("[%s] Error occured for rfc %s with hostname: %s (%s)", 
                              logTag, rfcName, self.sapHostName, e, exc_info=True)

        return None

    """
    parse results from ENQUEUE_READ/TRFC_QIN_GET_CURRENT_QUEUES/TRFC_QOUT_GET_CURRENT_QUEUES 
    and enrich with additional properties
    """
    def _parseQueuesAndLockSnapshotResult(self, rfcName, result, tableName):
        if result is None:
            raise ValueError("empty result received for rfc %s from hostname: %s"
                             % (rfcName, self.sapHostName))
        processed_results = list()
        records = result[tableName]
        for record in records:
            processed_results.append(record)
        return processed_results

    """
    take parsed TRFC_QIN_GET_CURRENT_QUEUES/TRFC_QOUT_GET_CURRENT_QUEUES result set
    and decorate each record with additional fixed set of  properties needed for metrics records
    """
    def _decorateCurrentQueuesMetrics(self, records: list) -> None:
        for record in records:
            record['SID'] = self.sapSid
            record['client'] = record['MANDT']
            record['subdomain'] = self.sapSubdomain
            record['instanceNr'] = self.sapSysNr
            record['timestamp'] = datetime.now(timezone.utc)

    """
    call RFC ENQUEUE_READ and return all current existing queues.
    """
    def _rfcReadEnqueueLog(self, connection: Connection, logTag: str):
        rfcName = 'ENQUEUE_READ'
        self.tracer.info(("[%s] invoking rfc %s for hostname=%s for client %s"),
                         logTag, 
                         rfcName, 
                         self.sapHostName,
                         self.sapClient)

        try:
            lock_result = connection.call(rfcName, 
                                          GUNAME = "*")
            return lock_result
        except CommunicationError as e:
            self.tracer.error("[%s] communication error for rfc %s with hostname: %s (%s)",
                              logTag, rfcName, self.sapHostName, e, exc_info=True)

        except ABAPApplicationError as e:
            self.tracer.error("[%s] Exception raised for rfc %s with hostname: %s (%s)",
                            logTag, rfcName, self.sapHostName, e, exc_info=True)

        except ABAPRuntimeError as e:
            self.tracer.error("[%s] Runtime error for rfc %s with hostname: %s (%s). Update the roles in SAP System using role file %s",
                              logTag, rfcName, self.sapHostName, e, self.rolesFileURL, exc_info=True)
        
        except Exception as e:
            self.tracer.error("[%s] Error occured for rfc %s with hostname: %s (%s)", 
                              logTag, rfcName, self.sapHostName, e, exc_info=True)

        return None

    """
    take parsed ENQUEUE_READ result set and decorate each record with additional fixed set of
    properties needed for metrics records
    """
    def _decorateLockMetrics(self, records: list) -> None:
        currentTimestamp = datetime.now(timezone.utc)
        serverRegex = re.compile(
            r"(?P<hostname>.+?)_(?P<SID>[^_]+)_(?P<instanceNr>[0-9]+)")
        for record in records:
            # parse GTDATE/GTTIME fields into serverTimestamp
            record['serverTimestamp'] = self._datetimeFromDateAndTimeString(record['GTDATE'], record['GTTIME'])
<<<<<<< HEAD
            record['SID'] = self.sapSid
            record['instanceNr'] = record["GTSYSNR"]
            record['hostname'] = record["GTHOST"].split(".")[0]
            record['client'] = self.sapClient
            record['subdomain'] = self.sapSubdomain
            record['timestamp'] = datetime.now(timezone.utc)

    """
    call RFC /SAPDS/RFC_READ_TABLE2 and return all change & transport system mertics.
    """
    def _rfcChangeAndTransportMetrics(self,
                                     connection: Connection,
                                     startDateTime: datetime,
                                     endDateTime: datetime,
                                     logTag: str):
        rfcName = '/SAPDS/RFC_READ_TABLE2'
        self.tracer.info(("[%s] invoking rfc %s for hostname=%s for client %s"),
                         logTag, 
                         rfcName, 
                         self.sapHostName,
                         self.sapClient)

        try:
            # passing OPTIONS table as a input parameter to the RFC call which accepts input in the following format
            # AS4DATE BETWEEN 20211010 AND 20211015
            options_table = ('AS4DATE BETWEEN %s AND %s'% ("".join(str(startDateTime.date()).split("-")), "".join(str(endDateTime.date()).split("-"))))
            stms_records = connection.call(rfcName,
                                                  QUERY_TABLE = 'E070',
                                                  DELIMITER = ';',
                                                  OPTIONS = [options_table])
            return stms_records

        except ABAPApplicationError as e:
            # handle NO DATA FOUND exception to return an empty list
            if e.key == "TABLE_WITHOUT_DATA":
                self.tracer.info("[%s] Exception raised for rfc %s with hostname: %s (%s)",
                            logTag, rfcName, self.sapHostName, e.key, exc_info=True)
                return []
            elif e.key == "TABLE_NOT_AVAILABLE":
                self.tracer.error("[%s] Exception raised for rfc %s with hostname: %s (%s)",
                            logTag, rfcName, self.sapHostName, e, exc_info=True)
            elif e.key == "NOT_AUTHORIZED":
                self.tracer.error("[%s] Exception raised for rfc %s with hostname: %s (%s). Update the roles in SAP System using role file from %s",
                            logTag, rfcName, self.sapHostName, e, self.rolesFileURL, exc_info=True)

        except ABAPRuntimeError as e:
            self.tracer.error("[%s] Runtime error for rfc %s with hostname: %s (%s).",
                              logTag, rfcName, self.sapHostName, e, exc_info=True)
        except Exception as e:
            self.tracer.error("[%s] Error occured for rfc %s with hostname: %s (%s)", 
                              logTag, rfcName, self.sapHostName, e, exc_info=True)

        return None

    """
    parse results from /SAPDS/RFC_READ_TABLE2 and enrich with additional properties
    """
    def _parseChangeAndTransportResult(self, rfcName, result, logTag):
        if result is None:
            raise ValueError("%s empty result received for /SAPDS/RFC_READ_TABLE2 RFC from hostname: %s"
                             % (logTag, self.sapHostName))
        processed_results = list()
        def GetKeyValue(dictionary, key):
            if key not in dictionary:
                raise ValueError("Result received for rfc %s from hostname: %s does not contain key: %s" 
                                 % (rfcName, self.sapHostName, key))
            return dictionary[key]

        col_names = None
        if 'FIELDS' in result:
            # get column names for the table from FIELDS key in result.
            col_name_records = GetKeyValue(result, 'FIELDS')
            col_names = [ record['FIELDNAME'] for record in col_name_records]
        else:
            raise ValueError("%s result does not contain FIELDS key from hostname: %s" % (rfcName, self.sapHostName))

        if 'TBLOUT128' in result:
            # this table consists of all the records for change and transport system
            data_results = GetKeyValue(result, 'TBLOUT128')
            for record in data_results:
                data_result = [rec.strip() for rec in record['WA'].split(";")]
                processed_results.append(dict(zip(col_names, data_result)))
        else:
            raise ValueError("%s result does not contain TBLOUT128 key from hostname: %s" % (rfcName, self.sapHostName))     

        return processed_results
    
    """
    take parsed /SAPDS/RFC_READ_TABLE2 result set and decorate each record with additional fixed set of 
    properties needed for metrics records
    """
    def _decorateChangeAndTransportMetrics(self, records: list) -> None:
        for record in records:
            record['client'] = self.sapClient
            record['subdomain'] = self.sapSubdomain
            record['hostname'] = self.sapHostName
            record['SID'] = self.sapSid
            record['timestamp'] = datetime.now(timezone.utc)
=======
            # value returned by SAP for S4HANA - 's4tsts4dci_S4D_00...............'
            # value returned by SAP for SQL - 'SAPTSTGTMCI..................'
            # code to give a consistent format to GTHOST for different values returned by SAP
            # and use the regex to decorate the table with hostname, SID and InstanceNr
            actual_hostname = record["GTHOST"].split(".")[0]
            if(actual_hostname.find(self.sapSid) > 0):
                record['GTHOST'] = actual_hostname
            else:
                record['GTHOST'] = actual_hostname + "_" + \
                    self.sapSid + "_" + record["GTSYSNR"]
            # parse SERVER field into hostname/SID/InstanceNr properties
            m = serverRegex.match(record['GTHOST'])
            if m:
                fields = m.groupdict()
                record['hostname'] = fields['hostname']
                record['SID'] = fields['SID']
>>>>>>> 0e1aea3a
<|MERGE_RESOLUTION|>--- conflicted
+++ resolved
@@ -479,7 +479,6 @@
 
             return parsedResult
 
-<<<<<<< HEAD
     
     """
     fetch STMS change & transport system mertics from /SAPDS/RFC_READ_TABLE2 and return as json string
@@ -500,8 +499,6 @@
             return parsedResult
 
 
-=======
->>>>>>> 0e1aea3a
     #####
     # private methods to initiate RFC connections and fetch server timestamp
     #####
@@ -900,7 +897,6 @@
         return processed_results
 
     """
-<<<<<<< HEAD
     parse results from SWNC_GET_WORKLOAD_SNAPSHOT Memory, Transaction, User Workload, RFC Usge Table properties
     """
     def _parseSwncSnapshotResult(self, result, tableName, logTag:str,):
@@ -929,9 +925,6 @@
 
     """
     take parsed SWNC result set and decorate each record with additional fixed set of 
-=======
-    take parsed SWNC result set and decorate each record with additional fixed set of
->>>>>>> 0e1aea3a
     properties needed for metrics records
     """
     def _decorateSwncMetrics(self, records: list, queryWindowEnd: datetime) -> None:
@@ -1463,106 +1456,6 @@
         for record in records:
             # parse GTDATE/GTTIME fields into serverTimestamp
             record['serverTimestamp'] = self._datetimeFromDateAndTimeString(record['GTDATE'], record['GTTIME'])
-<<<<<<< HEAD
-            record['SID'] = self.sapSid
-            record['instanceNr'] = record["GTSYSNR"]
-            record['hostname'] = record["GTHOST"].split(".")[0]
-            record['client'] = self.sapClient
-            record['subdomain'] = self.sapSubdomain
-            record['timestamp'] = datetime.now(timezone.utc)
-
-    """
-    call RFC /SAPDS/RFC_READ_TABLE2 and return all change & transport system mertics.
-    """
-    def _rfcChangeAndTransportMetrics(self,
-                                     connection: Connection,
-                                     startDateTime: datetime,
-                                     endDateTime: datetime,
-                                     logTag: str):
-        rfcName = '/SAPDS/RFC_READ_TABLE2'
-        self.tracer.info(("[%s] invoking rfc %s for hostname=%s for client %s"),
-                         logTag, 
-                         rfcName, 
-                         self.sapHostName,
-                         self.sapClient)
-
-        try:
-            # passing OPTIONS table as a input parameter to the RFC call which accepts input in the following format
-            # AS4DATE BETWEEN 20211010 AND 20211015
-            options_table = ('AS4DATE BETWEEN %s AND %s'% ("".join(str(startDateTime.date()).split("-")), "".join(str(endDateTime.date()).split("-"))))
-            stms_records = connection.call(rfcName,
-                                                  QUERY_TABLE = 'E070',
-                                                  DELIMITER = ';',
-                                                  OPTIONS = [options_table])
-            return stms_records
-
-        except ABAPApplicationError as e:
-            # handle NO DATA FOUND exception to return an empty list
-            if e.key == "TABLE_WITHOUT_DATA":
-                self.tracer.info("[%s] Exception raised for rfc %s with hostname: %s (%s)",
-                            logTag, rfcName, self.sapHostName, e.key, exc_info=True)
-                return []
-            elif e.key == "TABLE_NOT_AVAILABLE":
-                self.tracer.error("[%s] Exception raised for rfc %s with hostname: %s (%s)",
-                            logTag, rfcName, self.sapHostName, e, exc_info=True)
-            elif e.key == "NOT_AUTHORIZED":
-                self.tracer.error("[%s] Exception raised for rfc %s with hostname: %s (%s). Update the roles in SAP System using role file from %s",
-                            logTag, rfcName, self.sapHostName, e, self.rolesFileURL, exc_info=True)
-
-        except ABAPRuntimeError as e:
-            self.tracer.error("[%s] Runtime error for rfc %s with hostname: %s (%s).",
-                              logTag, rfcName, self.sapHostName, e, exc_info=True)
-        except Exception as e:
-            self.tracer.error("[%s] Error occured for rfc %s with hostname: %s (%s)", 
-                              logTag, rfcName, self.sapHostName, e, exc_info=True)
-
-        return None
-
-    """
-    parse results from /SAPDS/RFC_READ_TABLE2 and enrich with additional properties
-    """
-    def _parseChangeAndTransportResult(self, rfcName, result, logTag):
-        if result is None:
-            raise ValueError("%s empty result received for /SAPDS/RFC_READ_TABLE2 RFC from hostname: %s"
-                             % (logTag, self.sapHostName))
-        processed_results = list()
-        def GetKeyValue(dictionary, key):
-            if key not in dictionary:
-                raise ValueError("Result received for rfc %s from hostname: %s does not contain key: %s" 
-                                 % (rfcName, self.sapHostName, key))
-            return dictionary[key]
-
-        col_names = None
-        if 'FIELDS' in result:
-            # get column names for the table from FIELDS key in result.
-            col_name_records = GetKeyValue(result, 'FIELDS')
-            col_names = [ record['FIELDNAME'] for record in col_name_records]
-        else:
-            raise ValueError("%s result does not contain FIELDS key from hostname: %s" % (rfcName, self.sapHostName))
-
-        if 'TBLOUT128' in result:
-            # this table consists of all the records for change and transport system
-            data_results = GetKeyValue(result, 'TBLOUT128')
-            for record in data_results:
-                data_result = [rec.strip() for rec in record['WA'].split(";")]
-                processed_results.append(dict(zip(col_names, data_result)))
-        else:
-            raise ValueError("%s result does not contain TBLOUT128 key from hostname: %s" % (rfcName, self.sapHostName))     
-
-        return processed_results
-    
-    """
-    take parsed /SAPDS/RFC_READ_TABLE2 result set and decorate each record with additional fixed set of 
-    properties needed for metrics records
-    """
-    def _decorateChangeAndTransportMetrics(self, records: list) -> None:
-        for record in records:
-            record['client'] = self.sapClient
-            record['subdomain'] = self.sapSubdomain
-            record['hostname'] = self.sapHostName
-            record['SID'] = self.sapSid
-            record['timestamp'] = datetime.now(timezone.utc)
-=======
             # value returned by SAP for S4HANA - 's4tsts4dci_S4D_00...............'
             # value returned by SAP for SQL - 'SAPTSTGTMCI..................'
             # code to give a consistent format to GTHOST for different values returned by SAP
@@ -1579,4 +1472,95 @@
                 fields = m.groupdict()
                 record['hostname'] = fields['hostname']
                 record['SID'] = fields['SID']
->>>>>>> 0e1aea3a
+
+    """
+    call RFC /SAPDS/RFC_READ_TABLE2 and return all change & transport system mertics.
+    """
+    def _rfcChangeAndTransportMetrics(self,
+                                     connection: Connection,
+                                     startDateTime: datetime,
+                                     endDateTime: datetime,
+                                     logTag: str):
+        rfcName = '/SAPDS/RFC_READ_TABLE2'
+        self.tracer.info(("[%s] invoking rfc %s for hostname=%s for client %s"),
+                         logTag, 
+                         rfcName, 
+                         self.sapHostName,
+                         self.sapClient)
+
+        try:
+            # passing OPTIONS table as a input parameter to the RFC call which accepts input in the following format
+            # AS4DATE BETWEEN 20211010 AND 20211015
+            options_table = ('AS4DATE BETWEEN %s AND %s'% ("".join(str(startDateTime.date()).split("-")), "".join(str(endDateTime.date()).split("-"))))
+            stms_records = connection.call(rfcName,
+                                                  QUERY_TABLE = 'E070',
+                                                  DELIMITER = ';',
+                                                  OPTIONS = [options_table])
+            return stms_records
+
+        except ABAPApplicationError as e:
+            # handle NO DATA FOUND exception to return an empty list
+            if e.key == "TABLE_WITHOUT_DATA":
+                self.tracer.info("[%s] Exception raised for rfc %s with hostname: %s (%s)",
+                            logTag, rfcName, self.sapHostName, e.key, exc_info=True)
+                return []
+            elif e.key == "TABLE_NOT_AVAILABLE":
+                self.tracer.error("[%s] Exception raised for rfc %s with hostname: %s (%s)",
+                            logTag, rfcName, self.sapHostName, e, exc_info=True)
+            elif e.key == "NOT_AUTHORIZED":
+                self.tracer.error("[%s] Exception raised for rfc %s with hostname: %s (%s). Update the roles in SAP System using role file from %s",
+                            logTag, rfcName, self.sapHostName, e, self.rolesFileURL, exc_info=True)
+
+        except ABAPRuntimeError as e:
+            self.tracer.error("[%s] Runtime error for rfc %s with hostname: %s (%s).",
+                              logTag, rfcName, self.sapHostName, e, exc_info=True)
+        except Exception as e:
+            self.tracer.error("[%s] Error occured for rfc %s with hostname: %s (%s)", 
+                              logTag, rfcName, self.sapHostName, e, exc_info=True)
+
+        return None
+
+    """
+    parse results from /SAPDS/RFC_READ_TABLE2 and enrich with additional properties
+    """
+    def _parseChangeAndTransportResult(self, rfcName, result, logTag):
+        if result is None:
+            raise ValueError("%s empty result received for /SAPDS/RFC_READ_TABLE2 RFC from hostname: %s"
+                             % (logTag, self.sapHostName))
+        processed_results = list()
+        def GetKeyValue(dictionary, key):
+            if key not in dictionary:
+                raise ValueError("Result received for rfc %s from hostname: %s does not contain key: %s" 
+                                 % (rfcName, self.sapHostName, key))
+            return dictionary[key]
+
+        col_names = None
+        if 'FIELDS' in result:
+            # get column names for the table from FIELDS key in result.
+            col_name_records = GetKeyValue(result, 'FIELDS')
+            col_names = [ record['FIELDNAME'] for record in col_name_records]
+        else:
+            raise ValueError("%s result does not contain FIELDS key from hostname: %s" % (rfcName, self.sapHostName))
+
+        if 'TBLOUT128' in result:
+            # this table consists of all the records for change and transport system
+            data_results = GetKeyValue(result, 'TBLOUT128')
+            for record in data_results:
+                data_result = [rec.strip() for rec in record['WA'].split(";")]
+                processed_results.append(dict(zip(col_names, data_result)))
+        else:
+            raise ValueError("%s result does not contain TBLOUT128 key from hostname: %s" % (rfcName, self.sapHostName))     
+
+        return processed_results
+    
+    """
+    take parsed /SAPDS/RFC_READ_TABLE2 result set and decorate each record with additional fixed set of 
+    properties needed for metrics records
+    """
+    def _decorateChangeAndTransportMetrics(self, records: list) -> None:
+        for record in records:
+            record['client'] = self.sapClient
+            record['subdomain'] = self.sapSubdomain
+            record['hostname'] = self.sapHostName
+            record['SID'] = self.sapSid
+            record['timestamp'] = datetime.now(timezone.utc)