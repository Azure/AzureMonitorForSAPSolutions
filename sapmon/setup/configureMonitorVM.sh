#!/bin/bash

# Copyright (c) Microsoft Corporation.
# Licensed under the MIT license.

# disable exit on error
set +e

ExecuteCommand() {
    retryCounter=1
    sleepSeconds=1
    while [ $retryCounter -le 5 ]
    do
        echo "Try # $retryCounter: Command: $1"
        # Sleep to allow the servers to recover in case the server was unable to serve the request
        sleep $sleepSeconds
        ret=$(eval "$1")
        if [ $? == 0 ]; then
                return
        fi
        retryCounter=$((retryCounter+1))
        sleepSeconds=$((2*sleepSeconds))
    done
    >&2 echo "Error executing command: $1"
    # Exit if all the retries failed
    exit 1
}

# Update repos for SQL Server
ExecuteCommand "curl https://packages.microsoft.com/keys/microsoft.asc | apt-key add -"
ExecuteCommand "curl https://packages.microsoft.com/config/ubuntu/16.04/prod.list > /etc/apt/sources.list.d/mssql-release.list"
# Update
ExecuteCommand "apt-get -y update"
# Install pip
ExecuteCommand "apt-get install -y python3-pip"
# Install PyODBC dependencies
ExecuteCommand "apt-get install g++ unixodbc-dev"
# Upgrade pip
ExecuteCommand "python3 -m pip install -U pip"
# Install hdbcli
ExecuteCommand "pip3 install hdbcli"
# Install azure-storage pinning version 0.36.0
ExecuteCommand "pip3 install azure-storage==0.36.0"
# Install azure_storage_logging
ExecuteCommand "pip3 install azure_storage_logging"
# Install azure-mgmt-storage
ExecuteCommand "pip3 install azure-mgmt-storage"
# Install azure-identity
ExecuteCommand "pip3 install azure-identity"
# Install azure-keyvault-secrets
ExecuteCommand "pip3 install azure-keyvault-secrets"
# Install prometheus_client
ExecuteCommand "pip3 install prometheus_client"
<<<<<<< HEAD
# Install Python ODBC client
ExecuteCommand "pip3 install pyodbc"
# Install MS SQL Server driver
ExecuteCommand "ACCEPT_EULA=Y apt-get install -y msodbcsql17"
=======
# Install retry
ExecuteCommand "pip3 install retry"
>>>>>>> b4c82db2
<|MERGE_RESOLUTION|>--- conflicted
+++ resolved
@@ -51,12 +51,9 @@
 ExecuteCommand "pip3 install azure-keyvault-secrets"
 # Install prometheus_client
 ExecuteCommand "pip3 install prometheus_client"
-<<<<<<< HEAD
 # Install Python ODBC client
 ExecuteCommand "pip3 install pyodbc"
 # Install MS SQL Server driver
 ExecuteCommand "ACCEPT_EULA=Y apt-get install -y msodbcsql17"
-=======
 # Install retry
-ExecuteCommand "pip3 install retry"
->>>>>>> b4c82db2
+ExecuteCommand "pip3 install retry"